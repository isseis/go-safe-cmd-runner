// Package runnertypes defines the core data structures used throughout the command runner.
// It includes types for configuration, commands, and other domain-specific structures.
package runnertypes

import (
	"errors"
	"fmt"
	"slices"
)

// Config represents the root configuration structure
type Config struct {
	Version string         `toml:"version"`
	Global  GlobalConfig   `toml:"global"`
	Groups  []CommandGroup `toml:"groups"`
}

// GlobalConfig contains global configuration options
type GlobalConfig struct {
	Timeout           int      `toml:"timeout"`             // Global timeout in seconds
	WorkDir           string   `toml:"workdir"`             // Working directory
	LogLevel          string   `toml:"log_level"`           // Log level (debug, info, warn, error)
	VerifyFiles       []string `toml:"verify_files"`        // Files to verify at global level
	SkipStandardPaths bool     `toml:"skip_standard_paths"` // Skip verification for standard system paths
	EnvAllowlist      []string `toml:"env_allowlist"`       // Global environment variable allowlist
}

// CommandGroup represents a group of related commands with a name
type CommandGroup struct {
	Name        string `toml:"name"`
	Description string `toml:"description"`
	Priority    int    `toml:"priority"`

	// Fields for resource management
	TempDir bool   `toml:"temp_dir"` // Auto-generate temporary directory
	WorkDir string `toml:"workdir"`  // Working directory

	Commands     []Command `toml:"commands"`
	VerifyFiles  []string  `toml:"verify_files"`  // Files to verify for this group
	EnvAllowlist []string  `toml:"env_allowlist"` // Group-level environment variable allowlist
}

// Command represents a single command to be executed
type Command struct {
	Name         string   `toml:"name"`
	Description  string   `toml:"description"`
	Cmd          string   `toml:"cmd"`
	Args         []string `toml:"args"`
	Env          []string `toml:"env"`
	Dir          string   `toml:"dir"`
<<<<<<< HEAD
	Privileged   bool     `toml:"privileged"`
=======
>>>>>>> 0a0d404a
	Timeout      int      `toml:"timeout"`        // Command-specific timeout (overrides global)
	RunAsUser    string   `toml:"run_as_user"`    // User to execute command as (using seteuid)
	RunAsGroup   string   `toml:"run_as_group"`   // Group to execute command as (using setegid)
	MaxRiskLevel string   `toml:"max_risk_level"` // Maximum allowed risk level (low, medium, high)
}

// GetMaxRiskLevel returns the parsed maximum risk level for this command
func (c *Command) GetMaxRiskLevel() (RiskLevel, error) {
	return ParseRiskLevel(c.MaxRiskLevel)
}

// HasUserGroupSpecification returns true if either run_as_user or run_as_group is specified
func (c *Command) HasUserGroupSpecification() bool {
	return c.RunAsUser != "" || c.RunAsGroup != ""
}

// InheritanceMode represents how environment allowlist inheritance works
type InheritanceMode int

const (
	// InheritanceModeInherit indicates the group inherits from global allowlist
	// This occurs when env_allowlist field is not defined (nil slice)
	InheritanceModeInherit InheritanceMode = iota

	// InheritanceModeExplicit indicates the group uses only its explicit allowlist
	// This occurs when env_allowlist field has values: ["VAR1", "VAR2"]
	InheritanceModeExplicit

	// InheritanceModeReject indicates the group rejects all environment variables
	// This occurs when env_allowlist field is explicitly empty: []
	InheritanceModeReject
)

// RiskLevel represents the security risk level of a command
type RiskLevel int

const (
<<<<<<< HEAD
	// RiskLevelLow indicates commands with minimal security risk
	RiskLevelLow RiskLevel = iota
=======
	// RiskLevelUnknown indicates commands whose risk level cannot be determined
	RiskLevelUnknown RiskLevel = iota

	// RiskLevelLow indicates commands with minimal security risk
	RiskLevelLow
>>>>>>> 0a0d404a

	// RiskLevelMedium indicates commands with moderate security risk
	RiskLevelMedium

	// RiskLevelHigh indicates commands with high security risk
	RiskLevelHigh
<<<<<<< HEAD
=======

	// RiskLevelCritical indicates commands that should be blocked (e.g., privilege escalation)
	RiskLevelCritical
)

// Risk level string constants used for string representation and parsing.
const (
	// UnknownRiskLevelString represents an unknown risk level.
	UnknownRiskLevelString = "unknown"
	// LowRiskLevelString represents a low risk level.
	LowRiskLevelString = "low"
	// MediumRiskLevelString represents a medium risk level.
	MediumRiskLevelString = "medium"
	// HighRiskLevelString represents a high risk level.
	HighRiskLevelString = "high"
	// CriticalRiskLevelString represents a critical risk level that blocks execution.
	CriticalRiskLevelString = "critical"
>>>>>>> 0a0d404a
)

// String returns a string representation of RiskLevel
func (r RiskLevel) String() string {
	switch r {
<<<<<<< HEAD
	case RiskLevelLow:
		return "low"
	case RiskLevelMedium:
		return "medium"
	case RiskLevelHigh:
		return "high"
	default:
		return "unknown"
=======
	case RiskLevelUnknown:
		return UnknownRiskLevelString
	case RiskLevelLow:
		return LowRiskLevelString
	case RiskLevelMedium:
		return MediumRiskLevelString
	case RiskLevelHigh:
		return HighRiskLevelString
	case RiskLevelCritical:
		return CriticalRiskLevelString
	default:
		return UnknownRiskLevelString
>>>>>>> 0a0d404a
	}
}

// ParseRiskLevel converts a string to RiskLevel
func ParseRiskLevel(s string) (RiskLevel, error) {
	switch s {
<<<<<<< HEAD
	case "low":
		return RiskLevelLow, nil
	case "medium":
		return RiskLevelMedium, nil
	case "high":
		return RiskLevelHigh, nil
	case "":
		return RiskLevelLow, nil // Default to low risk
	default:
		return RiskLevelLow, fmt.Errorf("%w: %s", ErrInvalidRiskLevel, s)
=======
	case UnknownRiskLevelString:
		return RiskLevelUnknown, nil
	case LowRiskLevelString:
		return RiskLevelLow, nil
	case MediumRiskLevelString:
		return RiskLevelMedium, nil
	case HighRiskLevelString:
		return RiskLevelHigh, nil
	case CriticalRiskLevelString:
		return RiskLevelCritical, nil
	case "":
		return RiskLevelLow, nil // Default to low risk for empty strings
	default:
		return RiskLevelUnknown, fmt.Errorf("%w: %s", ErrInvalidRiskLevel, s)
>>>>>>> 0a0d404a
	}
}

// String returns a string representation of InheritanceMode for logging
func (m InheritanceMode) String() string {
	switch m {
	case InheritanceModeInherit:
		return "inherit"
	case InheritanceModeExplicit:
		return "explicit"
	case InheritanceModeReject:
		return "reject"
	default:
		return "unknown"
	}
}

// AllowlistResolution contains resolved allowlist information for debugging and logging
type AllowlistResolution struct {
	Mode            InheritanceMode
	GroupAllowlist  []string
	GlobalAllowlist []string
	EffectiveList   []string // The actual allowlist being used
	GroupName       string   // For logging context
}

// IsAllowed checks if a variable is allowed based on the resolved allowlist
func (r *AllowlistResolution) IsAllowed(variable string) bool {
	switch r.Mode {
	case InheritanceModeReject:
		return false
	case InheritanceModeExplicit:
		return slices.Contains(r.GroupAllowlist, variable)
	case InheritanceModeInherit:
		return slices.Contains(r.GlobalAllowlist, variable)
	default:
		return false
	}
}

// Operation represents different types of privileged operations
type Operation string

// Supported privileged operations
const (
	OperationFileHashCalculation Operation = "file_hash_calculation"
	OperationCommandExecution    Operation = "command_execution"
	OperationUserGroupExecution  Operation = "user_group_execution"
	OperationUserGroupDryRun     Operation = "user_group_dry_run"
	OperationFileAccess          Operation = "file_access"
	OperationFileValidation      Operation = "file_validation" // For file integrity validation
	OperationHealthCheck         Operation = "health_check"
)

// ElevationContext contains context information for privilege elevation
type ElevationContext struct {
	Operation   Operation
	CommandName string
	FilePath    string
	OriginalUID int
	TargetUID   int
	// User/group privilege change fields
	RunAsUser  string
	RunAsGroup string
}

// Standard privilege errors
var (
	ErrPrivilegedExecutionNotAvailable = fmt.Errorf("privileged execution not available: binary lacks required SUID bit or running as non-root user")
	ErrInvalidRiskLevel                = errors.New("invalid risk level")
<<<<<<< HEAD
=======
	ErrPrivilegeEscalationBlocked      = errors.New("privilege escalation command blocked for security")
	ErrCriticalRiskBlocked             = errors.New("critical risk command execution blocked")
>>>>>>> 0a0d404a
)

// PrivilegeManager interface defines methods for privilege management
type PrivilegeManager interface {
	IsPrivilegedExecutionSupported() bool
	WithPrivileges(elevationCtx ElevationContext, fn func() error) error

	// Enhanced privilege management for user/group specification
	WithUserGroup(user, group string, fn func() error) error
	IsUserGroupSupported() bool
}<|MERGE_RESOLUTION|>--- conflicted
+++ resolved
@@ -48,10 +48,6 @@
 	Args         []string `toml:"args"`
 	Env          []string `toml:"env"`
 	Dir          string   `toml:"dir"`
-<<<<<<< HEAD
-	Privileged   bool     `toml:"privileged"`
-=======
->>>>>>> 0a0d404a
 	Timeout      int      `toml:"timeout"`        // Command-specific timeout (overrides global)
 	RunAsUser    string   `toml:"run_as_user"`    // User to execute command as (using seteuid)
 	RunAsGroup   string   `toml:"run_as_group"`   // Group to execute command as (using setegid)
@@ -89,24 +85,17 @@
 type RiskLevel int
 
 const (
-<<<<<<< HEAD
-	// RiskLevelLow indicates commands with minimal security risk
-	RiskLevelLow RiskLevel = iota
-=======
 	// RiskLevelUnknown indicates commands whose risk level cannot be determined
 	RiskLevelUnknown RiskLevel = iota
 
 	// RiskLevelLow indicates commands with minimal security risk
 	RiskLevelLow
->>>>>>> 0a0d404a
 
 	// RiskLevelMedium indicates commands with moderate security risk
 	RiskLevelMedium
 
 	// RiskLevelHigh indicates commands with high security risk
 	RiskLevelHigh
-<<<<<<< HEAD
-=======
 
 	// RiskLevelCritical indicates commands that should be blocked (e.g., privilege escalation)
 	RiskLevelCritical
@@ -124,22 +113,11 @@
 	HighRiskLevelString = "high"
 	// CriticalRiskLevelString represents a critical risk level that blocks execution.
 	CriticalRiskLevelString = "critical"
->>>>>>> 0a0d404a
 )
 
 // String returns a string representation of RiskLevel
 func (r RiskLevel) String() string {
 	switch r {
-<<<<<<< HEAD
-	case RiskLevelLow:
-		return "low"
-	case RiskLevelMedium:
-		return "medium"
-	case RiskLevelHigh:
-		return "high"
-	default:
-		return "unknown"
-=======
 	case RiskLevelUnknown:
 		return UnknownRiskLevelString
 	case RiskLevelLow:
@@ -152,25 +130,12 @@
 		return CriticalRiskLevelString
 	default:
 		return UnknownRiskLevelString
->>>>>>> 0a0d404a
 	}
 }
 
 // ParseRiskLevel converts a string to RiskLevel
 func ParseRiskLevel(s string) (RiskLevel, error) {
 	switch s {
-<<<<<<< HEAD
-	case "low":
-		return RiskLevelLow, nil
-	case "medium":
-		return RiskLevelMedium, nil
-	case "high":
-		return RiskLevelHigh, nil
-	case "":
-		return RiskLevelLow, nil // Default to low risk
-	default:
-		return RiskLevelLow, fmt.Errorf("%w: %s", ErrInvalidRiskLevel, s)
-=======
 	case UnknownRiskLevelString:
 		return RiskLevelUnknown, nil
 	case LowRiskLevelString:
@@ -185,7 +150,6 @@
 		return RiskLevelLow, nil // Default to low risk for empty strings
 	default:
 		return RiskLevelUnknown, fmt.Errorf("%w: %s", ErrInvalidRiskLevel, s)
->>>>>>> 0a0d404a
 	}
 }
 
@@ -256,11 +220,8 @@
 var (
 	ErrPrivilegedExecutionNotAvailable = fmt.Errorf("privileged execution not available: binary lacks required SUID bit or running as non-root user")
 	ErrInvalidRiskLevel                = errors.New("invalid risk level")
-<<<<<<< HEAD
-=======
 	ErrPrivilegeEscalationBlocked      = errors.New("privilege escalation command blocked for security")
 	ErrCriticalRiskBlocked             = errors.New("critical risk command execution blocked")
->>>>>>> 0a0d404a
 )
 
 // PrivilegeManager interface defines methods for privilege management
