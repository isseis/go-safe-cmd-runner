//go:build !windows

package privilege

import (
	"errors"
	"fmt"
	"log/slog"
	"log/syslog"
	"os"
	"os/user"
	"path/filepath"
	"strconv"
	"sync"
	"syscall"
	"time"

	"github.com/isseis/go-safe-cmd-runner/internal/runner/runnertypes"
)

// ErrInsufficientPrivileges is returned when the user lacks sufficient privileges to change user/group.
var ErrInsufficientPrivileges = errors.New("insufficient privileges to change user/group")

// ErrUnsupportedOperationType is returned when an unsupported operation type is encountered
var ErrUnsupportedOperationType = errors.New("unsupported operation type")

// UnixPrivilegeManager implements privilege management for Unix systems using setuid
type UnixPrivilegeManager struct {
	logger             *slog.Logger
	originalUID        int
	privilegeSupported bool
	metrics            Metrics
	mu                 sync.Mutex
}

func newPlatformManager(logger *slog.Logger) Manager {
	return &UnixPrivilegeManager{
		logger:             logger,
		originalUID:        syscall.Getuid(),
		privilegeSupported: isPrivilegeExecutionSupported(logger),
	}
}

// WithPrivileges executes a function with elevated privileges using safe privilege escalation
func (m *UnixPrivilegeManager) WithPrivileges(elevationCtx runnertypes.ElevationContext, fn func() error) (err error) {
	m.mu.Lock()
	defer m.mu.Unlock()

	execCtx, err := m.prepareExecution(elevationCtx)
	if err != nil {
		m.metrics.RecordElevationFailure(err)
		return err
	}

	if err := m.performElevation(execCtx); err != nil {
		m.metrics.RecordElevationFailure(err)
		return err
	}

	defer m.handleCleanupAndMetrics(execCtx)
	return fn()
}

// executionContext holds context for privilege execution
type executionContext struct {
	elevationCtx runnertypes.ElevationContext
	// needsPrivilegeEscalation indicates whether system-level privilege escalation (setuid to root) is required.
	// This is needed to gain administrative privileges for operations like file validation or user switching.
	// When true, escalatePrivileges() will call syscall.Seteuid(0) to become root.
	needsPrivilegeEscalation bool
	// needsUserGroupChange indicates whether user/group identity change is required.
	// This controls whether changeUserGroupInternal() should be called to validate or switch to the target user/group.
	// IMPORTANT: This operation requires root privileges (needsPrivilegeEscalation=true) to be performed first,
	// because only root can change effective UID/GID to arbitrary values via syscall.Seteuid()/Setegid().
	// The typical flow is: current_user -> root (via escalatePrivileges) -> target_user (via changeUserGroupInternal).
	needsUserGroupChange bool
	originalEUID         int
	originalEGID         int
	start                time.Time
}

// prepareExecution validates and prepares the execution context
func (m *UnixPrivilegeManager) prepareExecution(elevationCtx runnertypes.ElevationContext) (*executionContext, error) {
	execCtx := &executionContext{
		elevationCtx: elevationCtx,
		originalEUID: syscall.Geteuid(),
		originalEGID: syscall.Getegid(),
		start:        time.Now(),
	}

	switch elevationCtx.Operation {
	case runnertypes.OperationUserGroupExecution:
		execCtx.needsPrivilegeEscalation = true
		execCtx.needsUserGroupChange = true
	case runnertypes.OperationUserGroupDryRun:
		execCtx.needsPrivilegeEscalation = false
		execCtx.needsUserGroupChange = true
	case runnertypes.OperationFileValidation:
		execCtx.needsPrivilegeEscalation = true
		execCtx.needsUserGroupChange = false
	default:
		return nil, fmt.Errorf("%w: %s", ErrUnsupportedOperationType, elevationCtx.Operation)
	}

	return execCtx, nil
}

// performElevation performs the actual privilege escalation and user/group changes
func (m *UnixPrivilegeManager) performElevation(execCtx *executionContext) error {
	if execCtx.needsPrivilegeEscalation {
		if err := m.escalatePrivileges(execCtx.elevationCtx); err != nil {
			return fmt.Errorf("privilege escalation failed: %w", err)
		}
	}

	if execCtx.needsUserGroupChange {
		isDryRun := execCtx.elevationCtx.Operation == runnertypes.OperationUserGroupDryRun
		if err := m.changeUserGroupInternal(execCtx.elevationCtx.RunAsUser, execCtx.elevationCtx.RunAsGroup, isDryRun); err != nil {
			if execCtx.needsPrivilegeEscalation {
				if restoreErr := m.restorePrivileges(); restoreErr != nil {
					m.emergencyShutdown(restoreErr, "user_group_change_failure")
				}
			}
			return fmt.Errorf("user/group change failed: %w", err)
		}
	}

	return nil
}

// handleCleanupAndMetrics handles panic recovery, cleanup, and metrics recording
func (m *UnixPrivilegeManager) handleCleanupAndMetrics(execCtx *executionContext) {
	var panicValue any
	var shutdownContext string

	if r := recover(); r != nil {
		panicValue = r
		shutdownContext = fmt.Sprintf("after panic: %v", r)
		m.logger.Error("Panic occurred during privileged operation, attempting privilege restoration",
			"panic", r, "original_uid", m.originalUID)
	} else {
		shutdownContext = "normal execution"
	}

	var duration time.Duration
	if panicValue == nil {
		duration = time.Since(execCtx.start)
	}

	m.restorePrivilegesAndMetrics(execCtx, panicValue, shutdownContext, duration)

	if panicValue != nil {
		panic(panicValue)
	}
}

// restorePrivilegesAndMetrics handles privilege restoration and metrics recording
func (m *UnixPrivilegeManager) restorePrivilegesAndMetrics(execCtx *executionContext, panicValue any, shutdownContext string, duration time.Duration) {
	if execCtx.needsUserGroupChange && execCtx.elevationCtx.Operation != runnertypes.OperationUserGroupDryRun {
		if err := m.restoreUserGroupInternal(execCtx.originalEGID); err != nil {
			m.emergencyShutdown(err, fmt.Sprintf("user_group_restore_failure_%s", shutdownContext))
		}
	}

	if execCtx.needsPrivilegeEscalation {
		if err := m.restorePrivileges(); err != nil {
			m.emergencyShutdown(err, shutdownContext)
		} else if panicValue == nil {
			m.metrics.RecordElevationSuccess(duration)
		}
	} else if panicValue == nil && (execCtx.needsPrivilegeEscalation || execCtx.needsUserGroupChange) {
		m.metrics.RecordElevationSuccess(duration)
	}
}

// escalatePrivileges performs the actual privilege escalation (private method)
// Note: This method assumes the caller (WithPrivileges) has already acquired the mutex lock
func (m *UnixPrivilegeManager) escalatePrivileges(elevationCtx runnertypes.ElevationContext) error {
	if !m.IsPrivilegedExecutionSupported() {
		return fmt.Errorf("%w: privilege execution not supported", runnertypes.ErrPrivilegedExecutionNotAvailable)
	}

	elevationCtx.OriginalUID = m.originalUID
	elevationCtx.TargetUID = 0

	// For native root execution, no seteuid call is needed
	if m.originalUID == 0 {
		m.logger.Info("Native root execution - no privilege escalation needed",
			"operation", elevationCtx.Operation,
			"command", elevationCtx.CommandName,
			"original_uid", elevationCtx.OriginalUID)
		return nil
	}

	// For setuid binary execution, perform seteuid
	if err := syscall.Seteuid(0); err != nil {
		return &Error{
			Operation:   elevationCtx.Operation,
			CommandName: elevationCtx.CommandName,
			OriginalUID: elevationCtx.OriginalUID,
			TargetUID:   elevationCtx.TargetUID,
			SyscallErr:  err,
			Timestamp:   time.Now(),
		}
	}

	m.logger.Info("Privileges elevated",
		"operation", elevationCtx.Operation,
		"command", elevationCtx.CommandName,
		"original_uid", elevationCtx.OriginalUID)

	return nil
}

// restorePrivileges restores original privileges (private method)
// Note: This method assumes the caller (WithPrivileges) has already acquired the mutex lock
func (m *UnixPrivilegeManager) restorePrivileges() error {
	// For native root execution, no privilege restoration is needed
	if m.originalUID == 0 {
		m.logger.Info("Native root execution - no privilege restoration needed",
			"original_uid", m.originalUID)
		return nil
	}

	// For setuid binary execution, restore privileges
	if err := syscall.Seteuid(m.originalUID); err != nil {
		return err
	}

	m.logger.Info("Privileges fully restored to original state",
		"restored_uid", m.originalUID)

	return nil
}

// emergencyShutdown handles critical privilege restoration failures
func (m *UnixPrivilegeManager) emergencyShutdown(restoreErr error, shutdownContext string) {
	// Record detailed error information (ensure logging to multiple destinations)
	criticalMsg := fmt.Sprintf("CRITICAL SECURITY FAILURE: Privilege restoration failed during %s", shutdownContext)

	// Log to structured logger
	m.logger.Error(criticalMsg,
		"error", restoreErr,
		"original_uid", m.originalUID,
		"current_uid", os.Getuid(),
		"current_euid", os.Geteuid(),
		"timestamp", time.Now().UTC(),
		"process_id", os.Getpid(),
	)

	// Also log to system logger (for external forwarding via rsyslog etc.)
	progName := "go-safe-cmd-runner" // Default fallback
	if execPath, err := os.Executable(); err == nil {
		progName = filepath.Base(execPath)
	}

	// Try to log to syslog, but handle errors appropriately
	syslogWriter, err := syslog.New(syslog.LOG_ERR, progName)
	if err != nil {
		m.logger.Error("Failed to initialize syslog for critical error logging",
			"error", err,
			"original_uid", m.originalUID,
			"current_uid", os.Getuid(),
			"current_euid", os.Geteuid(),
			"timestamp", time.Now().UTC(),
			"process_id", os.Getpid(),
		)
		// Optionally log the syslog initialization failure to stderr as fallback
		fmt.Fprintf(os.Stderr, "FATAL: Failed to initialize syslog: %v\n", err)
	} else {
		// Log the critical message to syslog
		if err := syslogWriter.Err(fmt.Sprintf("%s: %v (PID: %d, UID: %d->%d)",
			criticalMsg, restoreErr, os.Getpid(), m.originalUID, os.Geteuid())); err != nil {
			fmt.Fprintf(os.Stderr, "FATAL: Failed to write to syslog: %v\n", err)
		}

		// Close the syslog writer and check for errors
		if err := syslogWriter.Close(); err != nil {
			fmt.Fprintf(os.Stderr, "FATAL: Failed to close syslog writer: %v\n", err)
		}
	}

	// Also log to stderr as last resort
	fmt.Fprintf(os.Stderr, "FATAL: %s: %v\n", criticalMsg, restoreErr)

	// Immediately terminate process (skip defer processing)
	os.Exit(1)
}

// IsPrivilegedExecutionSupported checks if privileged execution is available on this system
func (m *UnixPrivilegeManager) IsPrivilegedExecutionSupported() bool {
	return m.privilegeSupported
}

// GetCurrentUID returns the current effective user ID
func (m *UnixPrivilegeManager) GetCurrentUID() int {
	return syscall.Geteuid()
}

// isPrivilegeExecutionSupported checks if privileged execution is supported
// This includes both setuid binaries and native root execution
func isPrivilegeExecutionSupported(logger *slog.Logger) bool {
	originalUID := syscall.Getuid()
	effectiveUID := syscall.Geteuid()

	// Case 1: Native root execution (both real and effective UID are 0)
	if originalUID == 0 && effectiveUID == 0 {
		logger.Info("Privilege execution supported: native root execution",
			"original_uid", originalUID,
			"effective_uid", effectiveUID,
			"execution_mode", "native_root")
		return true
	}

	// Case 2: Setuid binary execution (check file system properties)
	return isRootOwnedSetuidBinary(logger)
}

// isRootOwnedSetuidBinary checks if the current binary has the setuid bit set and is owned by root
// This provides more robust detection than checking runtime UID/EUID which
// can be altered by previous seteuid() calls
func isRootOwnedSetuidBinary(logger *slog.Logger) bool {
	// Get the path to the current executable
	execPath, err := os.Executable()
	if err != nil {
		logger.Warn("Failed to get executable path for setuid detection",
			"error", err)
		return false
	}

	// Get file information
	fileInfo, err := os.Stat(execPath)
	if err != nil {
		logger.Warn("Failed to stat executable for setuid detection",
			"path", execPath,
			"error", err)
		return false
	}

	// Check if the setuid bit is set
	hasSetuidBit := fileInfo.Mode()&os.ModeSetuid != 0

	// Check if the file is owned by root (UID 0)
	// This is essential for setuid to work - only root-owned setuid binaries can escalate privileges
	var isOwnedByRoot bool
	if stat, ok := fileInfo.Sys().(*syscall.Stat_t); ok {
		isOwnedByRoot = stat.Uid == 0
	} else {
		logger.Warn("Failed to get file ownership information for setuid detection",
			"path", execPath)
		return false
	}

	// Additional validation: ensure we can actually escalate privileges
	// This catches cases where setuid bit is set but we're already running as root
	originalUID := syscall.Getuid()
	effectiveUID := syscall.Geteuid()

	// True setuid scenario: setuid bit + root ownership + non-root real UID
	isValidSetuid := hasSetuidBit && isOwnedByRoot && originalUID != 0

	if isValidSetuid {
		logger.Info("Privilege execution supported: setuid binary execution",
			"executable_path", execPath,
			"has_setuid_bit", hasSetuidBit,
			"is_owned_by_root", isOwnedByRoot,
			"original_uid", originalUID,
			"effective_uid", effectiveUID,
			"execution_mode", "setuid_binary")
	} else {
		logger.Info("Setuid binary detection completed - not supported",
			"executable_path", execPath,
			"has_setuid_bit", hasSetuidBit,
			"is_owned_by_root", isOwnedByRoot,
			"original_uid", originalUID,
			"effective_uid", effectiveUID,
			"reason", "missing_required_conditions")
	}

	return isValidSetuid
}

// GetOriginalUID returns the original user ID before any privilege elevation
func (m *UnixPrivilegeManager) GetOriginalUID() int {
	return m.originalUID
}

// GetMetrics returns a snapshot of current privilege operation metrics
func (m *UnixPrivilegeManager) GetMetrics() Metrics {
	return m.metrics.GetSnapshot()
}

<<<<<<< HEAD
// WithUserGroup executes a function with specified user and group privileges
func (m *UnixPrivilegeManager) WithUserGroup(user, group string, fn func() error) (err error) {
	// Lock for the entire duration of the privileged operation
	m.mu.Lock()
	defer m.mu.Unlock()

	start := time.Now()

	// Get current UID/GID before any changes
	originalUID := syscall.Getuid()
	originalGID := syscall.Getgid()

	// Perform user/group changes
	if err := m.changeUserGroup(user, group); err != nil {
		m.metrics.RecordElevationFailure(err)
		return fmt.Errorf("user/group change failed: %w", err)
	}

	// Single defer for both privilege restoration and panic handling
	defer func() {
		if restoreErr := m.restoreUserGroup(originalUID, originalGID); restoreErr != nil {
			m.logger.Error("Critical failure in user/group privilege restoration",
				"restore_error", restoreErr,
				"original_uid", originalUID,
				"original_gid", originalGID)
			m.emergencyShutdown(restoreErr, "user_group_restore")
		}

		// Record metrics after restoration
		duration := time.Since(start)
		if err != nil {
			m.metrics.RecordElevationFailure(err)
		} else {
			m.metrics.RecordElevationSuccess(duration)
		}
	}()

	// Execute the function with changed privileges
	err = fn()
	if err != nil {
		m.logger.Error("Function execution failed with user/group privileges",
			"error", err,
			"user", user,
			"group", group)
	}

	return err
}

// IsUserGroupSupported checks if user/group privilege changes are supported
func (m *UnixPrivilegeManager) IsUserGroupSupported() bool {
	// User/group changes are supported on Unix systems when running with appropriate privileges
	return m.privilegeSupported
}

// changeUserGroup changes the effective user and group IDs
func (m *UnixPrivilegeManager) changeUserGroup(user, group string) error {
	// TODO: Implement user/group name to UID/GID resolution
	// For now, this is a placeholder that would need to:
	// 1. Look up user/group names to get UID/GID
	// 2. Call setegid/seteuid system calls
	// 3. Handle permission validation

	m.logger.Info("User/group change requested",
		"user", user,
		"group", group)

	// Placeholder implementation - needs proper user/group lookup
	return fmt.Errorf("%w: user=%s, group=%s", ErrUserGroupChangeNotImplemented, user, group)
}

// restoreUserGroup restores the original user and group IDs
func (m *UnixPrivilegeManager) restoreUserGroup(originalUID, originalGID int) error {
	// Restore group first, then user (reverse order of setting)
	if err := syscall.Setegid(originalGID); err != nil {
		return fmt.Errorf("failed to restore group ID to %d: %w", originalGID, err)
	}

	if err := syscall.Seteuid(originalUID); err != nil {
		return fmt.Errorf("failed to restore user ID to %d: %w", originalUID, err)
	}

	m.logger.Info("User/group privileges restored",
		"restored_uid", originalUID,
		"restored_gid", originalGID)

	return nil
}

// ErrUserGroupChangeNotImplemented indicates that user/group change functionality is not yet implemented.
var ErrUserGroupChangeNotImplemented = errors.New("user/group change not yet implemented")
=======
// changeUserGroupDryRun validates user/group configuration without making actual changes
func (m *UnixPrivilegeManager) changeUserGroupDryRun(userName, groupName string) error {
	return m.changeUserGroupInternal(userName, groupName, true)
}

// changeUserGroupInternal implements the core user/group change logic with optional dry-run mode
// Note: This method assumes the caller has already acquired appropriate privileges
func (m *UnixPrivilegeManager) changeUserGroupInternal(userName, groupName string, dryRun bool) error {
	m.logger.Info("User/group change requested",
		"user", userName,
		"group", groupName,
		"dry_run", dryRun)

	// Resolve user name to UID
	var targetUID int
	if userName != "" {
		userInfo, err := user.Lookup(userName)
		if err != nil {
			return fmt.Errorf("failed to lookup user %s: %w", userName, err)
		}

		uid, err := strconv.Atoi(userInfo.Uid)
		if err != nil {
			return fmt.Errorf("invalid UID %s for user %s: %w", userInfo.Uid, userName, err)
		}
		targetUID = uid
	} else {
		// If no user specified, keep current effective user
		targetUID = syscall.Geteuid()
	}

	// Resolve group name to GID
	var targetGID int
	switch {
	case groupName != "":
		groupInfo, err := user.LookupGroup(groupName)
		if err != nil {
			return fmt.Errorf("failed to lookup group %s: %w", groupName, err)
		}

		gid, err := strconv.Atoi(groupInfo.Gid)
		if err != nil {
			return fmt.Errorf("invalid GID %s for group %s: %w", groupInfo.Gid, groupName, err)
		}
		targetGID = gid
	case userName != "":
		// If user is specified but group is not, default to user's primary group
		userInfo, err := user.Lookup(userName)
		if err != nil {
			return fmt.Errorf("failed to lookup user %s for primary group: %w", userName, err)
		}

		gid, err := strconv.Atoi(userInfo.Gid)
		if err != nil {
			return fmt.Errorf("invalid primary GID %s for user %s: %w", userInfo.Gid, userName, err)
		}
		targetGID = gid
		m.logger.Info("Defaulting to user's primary group",
			"user", userName,
			"primary_gid", targetGID)
	default:
		// If neither user nor group specified, keep current effective group
		targetGID = syscall.Getegid()
	}

	if dryRun {
		m.logger.Info("Dry-run mode: would change user/group privileges",
			"user", userName,
			"group", groupName,
			"target_uid", targetUID,
			"target_gid", targetGID,
			"current_uid", syscall.Getuid(),
			"current_gid", syscall.Getgid())
		return nil
	}

	// Set group first, then user (standard practice)
	if err := syscall.Setegid(targetGID); err != nil {
		return fmt.Errorf("failed to set effective group ID to %d (group %s): %w", targetGID, groupName, err)
	}

	if err := syscall.Seteuid(targetUID); err != nil {
		// Try to restore original GID on failure
		if restoreErr := syscall.Setegid(syscall.Getegid()); restoreErr != nil {
			m.logger.Error("Failed to restore GID after UID change failure",
				"restore_error", restoreErr)
		}
		return fmt.Errorf("failed to set effective user ID to %d (user %s): %w", targetUID, userName, err)
	}

	m.logger.Info("User/group privileges changed successfully",
		"user", userName,
		"group", groupName,
		"target_uid", targetUID,
		"target_gid", targetGID)

	return nil
}

// restoreUserGroupInternal restores the original effective group ID only
// Note: User ID restoration is handled by restorePrivileges() to avoid conflicts
func (m *UnixPrivilegeManager) restoreUserGroupInternal(originalEGID int) error {
	// Only restore group ID - user ID will be restored by restorePrivileges()
	if err := syscall.Setegid(originalEGID); err != nil {
		return fmt.Errorf("failed to restore effective group ID to %d: %w", originalEGID, err)
	}

	m.logger.Info("User/group privileges partially restored (group only)",
		"restored_egid", originalEGID,
		"note", "user ID will be restored by privilege restoration")

	return nil
}
>>>>>>> 0a0d404a
<|MERGE_RESOLUTION|>--- conflicted
+++ resolved
@@ -390,99 +390,6 @@
 	return m.metrics.GetSnapshot()
 }
 
-<<<<<<< HEAD
-// WithUserGroup executes a function with specified user and group privileges
-func (m *UnixPrivilegeManager) WithUserGroup(user, group string, fn func() error) (err error) {
-	// Lock for the entire duration of the privileged operation
-	m.mu.Lock()
-	defer m.mu.Unlock()
-
-	start := time.Now()
-
-	// Get current UID/GID before any changes
-	originalUID := syscall.Getuid()
-	originalGID := syscall.Getgid()
-
-	// Perform user/group changes
-	if err := m.changeUserGroup(user, group); err != nil {
-		m.metrics.RecordElevationFailure(err)
-		return fmt.Errorf("user/group change failed: %w", err)
-	}
-
-	// Single defer for both privilege restoration and panic handling
-	defer func() {
-		if restoreErr := m.restoreUserGroup(originalUID, originalGID); restoreErr != nil {
-			m.logger.Error("Critical failure in user/group privilege restoration",
-				"restore_error", restoreErr,
-				"original_uid", originalUID,
-				"original_gid", originalGID)
-			m.emergencyShutdown(restoreErr, "user_group_restore")
-		}
-
-		// Record metrics after restoration
-		duration := time.Since(start)
-		if err != nil {
-			m.metrics.RecordElevationFailure(err)
-		} else {
-			m.metrics.RecordElevationSuccess(duration)
-		}
-	}()
-
-	// Execute the function with changed privileges
-	err = fn()
-	if err != nil {
-		m.logger.Error("Function execution failed with user/group privileges",
-			"error", err,
-			"user", user,
-			"group", group)
-	}
-
-	return err
-}
-
-// IsUserGroupSupported checks if user/group privilege changes are supported
-func (m *UnixPrivilegeManager) IsUserGroupSupported() bool {
-	// User/group changes are supported on Unix systems when running with appropriate privileges
-	return m.privilegeSupported
-}
-
-// changeUserGroup changes the effective user and group IDs
-func (m *UnixPrivilegeManager) changeUserGroup(user, group string) error {
-	// TODO: Implement user/group name to UID/GID resolution
-	// For now, this is a placeholder that would need to:
-	// 1. Look up user/group names to get UID/GID
-	// 2. Call setegid/seteuid system calls
-	// 3. Handle permission validation
-
-	m.logger.Info("User/group change requested",
-		"user", user,
-		"group", group)
-
-	// Placeholder implementation - needs proper user/group lookup
-	return fmt.Errorf("%w: user=%s, group=%s", ErrUserGroupChangeNotImplemented, user, group)
-}
-
-// restoreUserGroup restores the original user and group IDs
-func (m *UnixPrivilegeManager) restoreUserGroup(originalUID, originalGID int) error {
-	// Restore group first, then user (reverse order of setting)
-	if err := syscall.Setegid(originalGID); err != nil {
-		return fmt.Errorf("failed to restore group ID to %d: %w", originalGID, err)
-	}
-
-	if err := syscall.Seteuid(originalUID); err != nil {
-		return fmt.Errorf("failed to restore user ID to %d: %w", originalUID, err)
-	}
-
-	m.logger.Info("User/group privileges restored",
-		"restored_uid", originalUID,
-		"restored_gid", originalGID)
-
-	return nil
-}
-
-// ErrUserGroupChangeNotImplemented indicates that user/group change functionality is not yet implemented.
-var ErrUserGroupChangeNotImplemented = errors.New("user/group change not yet implemented")
-=======
 // changeUserGroupDryRun validates user/group configuration without making actual changes
 func (m *UnixPrivilegeManager) changeUserGroupDryRun(userName, groupName string) error {
 	return m.changeUserGroupInternal(userName, groupName, true)
@@ -596,4 +503,18 @@
 
 	return nil
 }
->>>>>>> 0a0d404a
+
+// WithUserGroup executes a function with specified user and group privileges
+func (m *UnixPrivilegeManager) WithUserGroup(user, group string, fn func() error) error {
+	elevationCtx := runnertypes.ElevationContext{
+		Operation:  runnertypes.OperationUserGroupExecution,
+		RunAsUser:  user,
+		RunAsGroup: group,
+	}
+	return m.WithPrivileges(elevationCtx, fn)
+}
+
+// IsUserGroupSupported checks if user/group privilege changes are supported
+func (m *UnixPrivilegeManager) IsUserGroupSupported() bool {
+	return m.privilegeSupported
+}